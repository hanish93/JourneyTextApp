--- conflicted
+++ resolved
@@ -21,12 +21,7 @@
 
     try:
         print(f"[Pipeline] Extracting frames from {video_path}...")
-<<<<<<< HEAD
-=======
 
-        frames, is_keyframe = extract_frames(video_path)
-        print(f"[Pipeline] Extracted {len(frames)} frames, including {sum(is_keyframe)} keyframes.")
->>>>>>> b2f16230
 
         all_is_keyframe = []
         all_events = []
@@ -64,7 +59,7 @@
 
             print(f"[Pipeline] Extracted {frame_count} frames, including {sum(all_is_keyframe)} keyframes.")
 
-<<<<<<< HEAD
+
             print("[Pipeline] Summarising journey...")
             summary = summarise_journey(all_events, all_landmarks, all_captions)
 
@@ -103,60 +98,8 @@
                 check=True,
             )
             print("[Pipeline] Model training complete.")
-=======
-        print("[Pipeline] Training BLIP2 model on new data...")
-        subprocess.run(
-            [
-                "python",
-                "train.py",
-                "--training_data_dir",
-                training_dir,
-                "--model_dir",
-                "models/blip2-flan-t5-xl",
-            ],
-            check=True,
-        )
-        print("[Pipeline] Model training complete.")
+            
 
-        print("[Pipeline] Summarising journey...")
-        summary = summarise_journey(all_events, all_landmarks, all_captions)
-
-        for step in summary:
-            print(
-                f"[Step {step['step']:03}] {step['event']:<11} | {step['description']}"
-            )
-
-        print("[Pipeline] Generating long-form summary...")
-        long_summary = generate_long_summary(all_events, all_landmarks, all_captions)
-
-        output = {"steps": summary, "long_summary": long_summary}
-        os.makedirs("outputs", exist_ok=True)
-        out_path = os.path.join(
-            "outputs", os.path.basename(video_path) + "_summary.json"
-        )
-        with open(out_path, "w") as f:
-            json.dump(output, f, indent=2)
-        print(f"[Pipeline] Summary saved to {out_path}")
-
-        training_dir = os.path.dirname(video_path)
-        save_training_data(
-            training_dir, video_path, all_frames, all_events, all_landmarks, all_captions
-        )
-
-        print("[Pipeline] Training BLIP2 model on new data...")
-        subprocess.run(
-            [
-                "python",
-                "train.py",
-                "--training_data_dir",
-                training_dir,
-                "--model_dir",
-                "models/blip2-flan-t5-xl",
-            ],
-            check=True,
-        )
-        print("[Pipeline] Model training complete.")
->>>>>>> b2f16230
     except Exception as e:
         print(f"An error occurred during the pipeline: {e}")
         # Optionally, save a partial or error summary
