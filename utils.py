import cv2, os, urllib.request
from ultralytics import YOLO
import torch
import easyocr
from tqdm import tqdm
import numpy as np
from PIL import Image
from transformers import BitsAndBytesConfig

def extract_frames(video_path, fps=1, keyframe_threshold=0.1):
    """
    Extract frames from the input video at the specified FPS.
    Returns a list of frames (as numpy arrays) and a list of booleans indicating keyframes.
    A frame is considered a keyframe if the Mean Squared Error (MSE) between
    it and the previous frame is above a certain threshold.
    """
    frames = []
    is_keyframe = []
    cap = cv2.VideoCapture(video_path)
    frame_rate = cap.get(cv2.CAP_PROP_FPS) or 30
    count = 0
    success, image = cap.read()
    prev_frame = None
    print(f"[Frames] Starting frame extraction...")

    while success:
        if int(count % round(frame_rate / fps)) == 0:
            if prev_frame is not None:
                # Calculate MSE between current and previous frame
                mse = np.mean((image - prev_frame) ** 2)
                if mse > keyframe_threshold:
                    is_keyframe.append(True)
                else:
                    is_keyframe.append(False)
            else:
                # First frame is always a keyframe
                is_keyframe.append(True)

            frames.append(image)
            prev_frame = image
            print(f"[Frames] Extracted frame {len(frames)} (Keyframe: {is_keyframe[-1]})")

        success, image = cap.read()
        count += 1

    cap.release()
    print(f"[Frames] Extraction complete. Total frames: {len(frames)}, Keyframes: {sum(is_keyframe)}")
    return frames, is_keyframe

def detect_events(frames,
                  stride: int = 1,
                  dx_turn: float = 1.5,
                  flow_stop: float = 0.20) -> list[str]:
    """
    Heuristic event detector using dense optical flow.

    Returns one label per frame:
    'drive' | 'turn_left' | 'turn_right' | 'stop'
    """
    from tqdm import tqdm
    if len(frames) < 2:
        return ["drive"] * len(frames)

    gray_frames = [cv2.cvtColor(f, cv2.COLOR_BGR2GRAY) for f in frames]
    events = ["drive"] * len(frames)
    prev = gray_frames[0]

    for i in tqdm(range(1, len(gray_frames), stride), desc="[Events] Detecting", unit="frame"):
        try:
            flow = cv2.calcOpticalFlowFarneback(
                prev, gray_frames[i],
                None, 0.5, 3, 15, 3, 5, 1.2, 0
            )

            dx  = flow[..., 0].mean()                    # horizontal component
            mag = np.linalg.norm(flow, axis=2).mean()    # total magnitude

            if mag < flow_stop:
                evt = "stop"
            elif dx >  dx_turn:
                evt = "turn_right"
            elif dx < -dx_turn:
                evt = "turn_left"
            else:
                evt = "drive"

            # label this frame and the skipped ones (if stride > 1)
            for k in range(stride):
                idx = min(i - k, len(events) - 1)
                events[idx] = evt

            prev = gray_frames[i]
        except Exception as e:
            print(f"[Events] Error processing frame {i}: {e}")
            continue

    return events

from transformers import Blip2Processor, Blip2ForConditionalGeneration
from PIL import Image
import torch
import json
import shutil

def get_or_download_model(model_name, local_dir, download_url=None, hf_repo=None, config_file="config.json"):
    """
    Checks if a model exists locally. If not, downloads it (from URL or HuggingFace repo).
    Returns the local directory path to the model, or the HuggingFace repo name if using HuggingFace.
    """
    if hf_repo:
        # For HuggingFace models, just return the repo name and let transformers manage the cache
        return hf_repo
    if not os.path.exists(local_dir):
        os.makedirs(local_dir, exist_ok=True)
    config_path = os.path.join(local_dir, config_file)
    if not os.path.exists(config_path):
        if download_url:
            # Download from direct URL
            print(f"[Model] Downloading model from {download_url} to {local_dir}")
            urllib.request.urlretrieve(download_url, os.path.join(local_dir, os.path.basename(download_url)))
    return local_dir

def save_training_data(training_data_dir, video_path, frames, events, landmarks, captions):
    """
    Save frames, events, landmarks, and the full journey summary as training data.
    Frames are not saved as images to save space, but you can extend this to save images if needed.
    """
    os.makedirs(training_data_dir, exist_ok=True)
    base = os.path.splitext(os.path.basename(video_path))[0]
    out_json = os.path.join(training_data_dir, base + '.json')
    data = {
        "video": video_path,
        "events": events,
        "landmarks": landmarks,
        "journey_summary": captions if isinstance(captions, str) else "\n".join(captions)
    }
    with open(out_json, 'w') as f:
        json.dump(data, f, indent=2)
    print(f"[TrainData] Saved training data to {out_json}")


def detect_landmarks(frames, device, is_keyframe, conf_threshold=0.25):
    import os, urllib.request, cv2, easyocr
    from ultralytics import YOLO
    from tqdm import tqdm

    logo_path = os.path.join("models", "yolov8_logo.pt")
    coco_path = os.path.join("models", "yolov8n.pt")

    if os.path.exists(logo_path):
        model_path = logo_path
    else:
        model_path = coco_path
        model_dir = os.path.dirname(model_path)
        yolov8_url = "https://github.com/ultralytics/assets/releases/download/v0.0.0/yolov8n.pt"
        get_or_download_model("yolov8n", model_dir, download_url=yolov8_url, config_file="yolov8n.pt")
        model_path = coco_path

    model = YOLO(model_path).to(device)
    reader = easyocr.Reader(["en"], gpu=device.startswith("cuda"))

    names = []
    for idx, frame in enumerate(tqdm(frames, unit="frame")):
        if not is_keyframe[idx]:
            names.append("no_change")
            continue
        try:
            if frame is None or not hasattr(frame, 'shape'):
                print(f"[Landmark Detection] Warning: Frame {idx} is invalid or empty.")
                names.append("none")
                continue
            r = model(frame, verbose=False, conf=conf_threshold)[0]
            if len(r.boxes) == 0:
                print(f"[Landmark Detection] No boxes detected in frame {idx}.")
                names.append("none")
                continue
            # Collect all detected classes with confidence and OCR if possible
            detected_info = []
            for box in r.boxes:
                cls = model.model.names[int(box.cls[0])]
                conf = float(box.conf[0])
                x1, y1, x2, y2 = map(int, box.xyxy[0])
                crop = frame[y1:y2, x1:x2]
                txt = " ".join(t[1] for t in reader.readtext(crop))
                if txt:
                    detected_info.append(f"{cls} ({conf:.2f}) [{txt}]")
                else:
                    detected_info.append(f"{cls} ({conf:.2f})")
            detected_str = ", ".join(detected_info)
            print(f"[Landmark Detection] Frame {idx} detected: {detected_str}")
            names.append(detected_str if detected_str else "none")
        except Exception as e:
            print(f"[Landmark Detection] Error processing frame {idx}: {e}")
            names.append("error")

    print(f"[Landmark Detection] Landmarks detected for {len([n for n in names if n not in ['none', 'no_change']])} out of {sum(is_keyframe)} keyframes.")
    return names


from model_utils import generate_captions, generate_long_summary

def summarise_journey(events, landmarks, captions):
    """
    Generate a step-by-step summary of the journey.
    """
    summary = []
    # Ensure all lists have the same length to avoid IndexError
    min_len = min(len(events), len(landmarks), len(captions))
    if min_len == 0:
        return []

    for i in range(min_len):
        event = events[i]
        landmark = landmarks[i]
        caption = captions[i]

        # Skip entries where an error occurred during processing
        if "error" in [event, landmark, caption] or "no_change" in [event, landmark, caption]:
            continue

        summary.append({
            "step": i + 1,
            "event": event,
            "description": f"{caption} Landmark: {landmark}."
        })
    return summary

import re
from transformers import pipeline, AutoTokenizer, AutoModelForSeq2SeqLM

def clean_caption(caption):
    """Clean a single caption string."""
    if not caption or caption in ["error", "no_change"]:
        return None
    caption = re.sub(r'[^\w\s.,!?-]', '', caption)
    caption = re.sub(r'(\b\w+\b)(?:\s+\1\b)+', r'\1', caption)  # remove repeated words
    caption = caption.strip()
    if len(caption) < 8 or len(caption.split()) < 2:
        return None
    if len(set(caption.lower().split())) == 1:
        return None
    return caption

def clean_landmarks(landmarks):
    """Clean and deduplicate a list of landmark strings."""
    cleaned_landmarks = []
    seen_lm = set()
    for l in landmarks:
        if not l or l in ["error", "none", "no_change"]:
            continue
        l = l.strip()
        if l and l not in seen_lm:
            cleaned_landmarks.append(l)
            seen_lm.add(l)
    return cleaned_landmarks

def format_summary_prompt(events, landmarks, captions):
    """Format the prompt for the summarization model."""
    prompt = (
        "You are an expert journey summarizer. Write a detailed, engaging, and coherent long-form summary (250-400 words) describing the journey. "
        "Include navigation, notable landmarks, road/traffic/weather conditions, and overall impressions.\n\n"
        "Driving events: " + ', '.join(events[:10]) + ".\n"
        "Notable landmarks: " + '; '.join(landmarks) + ".\n"
        "Scene highlights:\n- " + '\n- '.join(captions) + "\n\nSummary:"
    )
    return prompt

<<<<<<< HEAD
=======
def generate_long_summary(events, landmarks, captions):
    """
    Generate a long-form journey summary (250-400 words) with improved legibility.
    Cleans and filters captions, formats the prompt in natural language, and ensures prompt fits model context.
    """
    repo = os.getenv("JOURNEY_SUMMARY_MODEL", "facebook/bart-large-cnn")
    cache_dir = os.path.join("models", repo.replace("/", "_"))
    tokenizer = AutoTokenizer.from_pretrained(repo, cache_dir=cache_dir)
    model = AutoModelForSeq2SeqLM.from_pretrained(repo, cache_dir=cache_dir)
    summarizer = pipeline("summarization", model=model, tokenizer=tokenizer, device=-1)

    cleaned_captions = [c for c in [clean_caption(c) for c in captions] if c]
    if not cleaned_captions:
        return "Could not generate a summary due to a lack of valid captions."

    cleaned_landmarks = clean_landmarks(landmarks)

    prompt = format_summary_prompt(events, cleaned_landmarks[:10], cleaned_captions[:10])

    # GPT-style: sliding window, dynamic chunking, hierarchical summarization
    tokenizer_max = getattr(tokenizer, 'model_max_length', 1024)
    model_max = getattr(model.config, 'max_position_embeddings', 1024)
    max_input_length = min(tokenizer_max, model_max)
    overlap_tokens = int(max_input_length * 0.2)  # 20% overlap

    def summarize_prompt(p):
        # Always ensure prompt is within model's input length
        tokens = tokenizer.encode(p)
        if len(tokens) > max_input_length:
            # Truncate at token level (last-resort, should rarely happen)
            p = tokenizer.decode(tokens[:max_input_length])
        output = summarizer(p, max_length=256, min_length=100, do_sample=False)
        return output[0]['summary_text']

    def chunk_captions_by_tokens(captions, max_tokens, overlap):
        chunks = []
        i = 0
        while i < len(captions):
            chunk = []
            j = i
            while j < len(captions):
                test_chunk = chunk + [captions[j]]
                prompt = format_summary_prompt(events[:10], cleaned_landmarks[:10], test_chunk)
                tokens = tokenizer.encode(prompt)
                if len(tokens) > max_tokens:
                    break
                chunk.append(captions[j])
                j += 1
            if not chunk:
                # Fallback: force at least one caption per chunk
                chunk = [captions[i]]
                j = i + 1
            chunks.append((i, j, chunk))
            # Sliding window: overlap
            i = j - overlap if (j - overlap) > i else j
        return chunks

    def hierarchical_summarize(captions):
        # Step 1: chunk and summarize
        chunks = chunk_captions_by_tokens(captions, max_input_length, overlap=2)
        chunk_summaries = []
        for start, end, chunk in chunks:
            batch_prompt = format_summary_prompt(events[:10], cleaned_landmarks[:10], chunk)
            try:
                chunk_summary = summarize_prompt(batch_prompt)
                chunk_summaries.append(chunk_summary)
            except Exception as e:
                print(f"[Summary] Error during chunk summarization: {e}")
                continue
        # Step 2: if needed, recursively summarize
        combined = "\n".join(chunk_summaries)
        combined_tokens = tokenizer.encode(combined)
        if len(combined_tokens) > max_input_length and len(chunk_summaries) > 1:
            print("[Summary] Recursively summarizing combined output...")
            return hierarchical_summarize(chunk_summaries)
        else:
            return combined

    prompt_tokens = tokenizer.encode(prompt)
    if len(prompt_tokens) <= max_input_length:
        try:
            return summarize_prompt(prompt)
        except Exception as e:
            print(f"[Summary] Error during summarization: {e}")
            return "Could not generate a summary due to an error."
    else:
        return hierarchical_summarize(cleaned_captions)
>>>>>>> de69f631
<|MERGE_RESOLUTION|>--- conflicted
+++ resolved
@@ -263,95 +263,4 @@
         "Notable landmarks: " + '; '.join(landmarks) + ".\n"
         "Scene highlights:\n- " + '\n- '.join(captions) + "\n\nSummary:"
     )
-    return prompt
-
-<<<<<<< HEAD
-=======
-def generate_long_summary(events, landmarks, captions):
-    """
-    Generate a long-form journey summary (250-400 words) with improved legibility.
-    Cleans and filters captions, formats the prompt in natural language, and ensures prompt fits model context.
-    """
-    repo = os.getenv("JOURNEY_SUMMARY_MODEL", "facebook/bart-large-cnn")
-    cache_dir = os.path.join("models", repo.replace("/", "_"))
-    tokenizer = AutoTokenizer.from_pretrained(repo, cache_dir=cache_dir)
-    model = AutoModelForSeq2SeqLM.from_pretrained(repo, cache_dir=cache_dir)
-    summarizer = pipeline("summarization", model=model, tokenizer=tokenizer, device=-1)
-
-    cleaned_captions = [c for c in [clean_caption(c) for c in captions] if c]
-    if not cleaned_captions:
-        return "Could not generate a summary due to a lack of valid captions."
-
-    cleaned_landmarks = clean_landmarks(landmarks)
-
-    prompt = format_summary_prompt(events, cleaned_landmarks[:10], cleaned_captions[:10])
-
-    # GPT-style: sliding window, dynamic chunking, hierarchical summarization
-    tokenizer_max = getattr(tokenizer, 'model_max_length', 1024)
-    model_max = getattr(model.config, 'max_position_embeddings', 1024)
-    max_input_length = min(tokenizer_max, model_max)
-    overlap_tokens = int(max_input_length * 0.2)  # 20% overlap
-
-    def summarize_prompt(p):
-        # Always ensure prompt is within model's input length
-        tokens = tokenizer.encode(p)
-        if len(tokens) > max_input_length:
-            # Truncate at token level (last-resort, should rarely happen)
-            p = tokenizer.decode(tokens[:max_input_length])
-        output = summarizer(p, max_length=256, min_length=100, do_sample=False)
-        return output[0]['summary_text']
-
-    def chunk_captions_by_tokens(captions, max_tokens, overlap):
-        chunks = []
-        i = 0
-        while i < len(captions):
-            chunk = []
-            j = i
-            while j < len(captions):
-                test_chunk = chunk + [captions[j]]
-                prompt = format_summary_prompt(events[:10], cleaned_landmarks[:10], test_chunk)
-                tokens = tokenizer.encode(prompt)
-                if len(tokens) > max_tokens:
-                    break
-                chunk.append(captions[j])
-                j += 1
-            if not chunk:
-                # Fallback: force at least one caption per chunk
-                chunk = [captions[i]]
-                j = i + 1
-            chunks.append((i, j, chunk))
-            # Sliding window: overlap
-            i = j - overlap if (j - overlap) > i else j
-        return chunks
-
-    def hierarchical_summarize(captions):
-        # Step 1: chunk and summarize
-        chunks = chunk_captions_by_tokens(captions, max_input_length, overlap=2)
-        chunk_summaries = []
-        for start, end, chunk in chunks:
-            batch_prompt = format_summary_prompt(events[:10], cleaned_landmarks[:10], chunk)
-            try:
-                chunk_summary = summarize_prompt(batch_prompt)
-                chunk_summaries.append(chunk_summary)
-            except Exception as e:
-                print(f"[Summary] Error during chunk summarization: {e}")
-                continue
-        # Step 2: if needed, recursively summarize
-        combined = "\n".join(chunk_summaries)
-        combined_tokens = tokenizer.encode(combined)
-        if len(combined_tokens) > max_input_length and len(chunk_summaries) > 1:
-            print("[Summary] Recursively summarizing combined output...")
-            return hierarchical_summarize(chunk_summaries)
-        else:
-            return combined
-
-    prompt_tokens = tokenizer.encode(prompt)
-    if len(prompt_tokens) <= max_input_length:
-        try:
-            return summarize_prompt(prompt)
-        except Exception as e:
-            print(f"[Summary] Error during summarization: {e}")
-            return "Could not generate a summary due to an error."
-    else:
-        return hierarchical_summarize(cleaned_captions)
->>>>>>> de69f631
+    return prompt